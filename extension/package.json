{
  "name": "extension",
  "version": "1.0.0",
  "main": "background.js",
  "scripts": {
    "clean": "rimraf dist",
    "copy-assets": "copyfiles \"icons/**/*\" \"*.html\" \"manifest.json\" dist/",
    "build:js": "esbuild background.js popup.js options.js --bundle --platform=browser --format=esm --define:process.env={} --outdir=dist --minify",
    "build": "npm run clean && npm run build:js && npm run copy-assets"
  },
  "keywords": [],
  "author": "Pranav Desai",
  "license": "ISC",
  "description": "",
  "dependencies": {
    "@ipld/dag-ucan": "^3.4.5",
    "@ucanto/client": "^9.0.1",
    "@ucanto/core": "^10.4.0",
    "@web3-storage/w3up-client": "^17.3.0",
<<<<<<< HEAD
    "buffer": "^6.0.3",
    "esbuild": "^0.25.6"
  },
  "packageManager": "pnpm@8.12.1+sha1.aa961ffce9b6eaa56307d9b5ff7e984f25b7eb58"
=======
    "buffer": "^6.0.3"
  },
  "devDependencies": {
    "copyfiles": "^2.4.1",
    "esbuild": "^0.25.9",
    "rimraf": "^5.0.5"
  }
>>>>>>> cd71a5aa
}<|MERGE_RESOLUTION|>--- conflicted
+++ resolved
@@ -17,18 +17,12 @@
     "@ucanto/client": "^9.0.1",
     "@ucanto/core": "^10.4.0",
     "@web3-storage/w3up-client": "^17.3.0",
-<<<<<<< HEAD
-    "buffer": "^6.0.3",
-    "esbuild": "^0.25.6"
-  },
-  "packageManager": "pnpm@8.12.1+sha1.aa961ffce9b6eaa56307d9b5ff7e984f25b7eb58"
-=======
     "buffer": "^6.0.3"
   },
   "devDependencies": {
     "copyfiles": "^2.4.1",
     "esbuild": "^0.25.9",
     "rimraf": "^5.0.5"
-  }
->>>>>>> cd71a5aa
+  },
+  "packageManager": "pnpm@8.12.1+sha1.aa961ffce9b6eaa56307d9b5ff7e984f25b7eb58"
 }