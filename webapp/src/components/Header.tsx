--- conflicted
+++ resolved
@@ -1,13 +1,7 @@
-<<<<<<< HEAD
-import React from "react";
+import React, { useState }  from "react";
 import { LogOut, User, Search, Settings, ArrowLeft } from "lucide-react";
 import { useAuth } from "../hooks/useAuth";
-=======
-import React, { useState } from 'react';
-import { LogOut, User, Search } from 'lucide-react';
-import { useAuth } from '../hooks/useAuth';
 import { LogoutModal } from './LogoutModal';
->>>>>>> af6b46d1
 
 interface HeaderProps {
   searchQuery: string;
