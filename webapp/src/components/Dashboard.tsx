--- conflicted
+++ resolved
@@ -1,42 +1,19 @@
-<<<<<<< HEAD
-import React, { useState, useMemo } from "react";
-import { Menu } from "lucide-react";
-import { Header } from "./Header";
-import { Sidebar } from "./Sidebar";
-import { FileGrid } from "./FileGrid";
-import { BulkOperationsToolbar } from "./BulkOperationsToolbar";
-import { SpaceManagement } from "./SpaceManagement";
-import { useFiles } from "../hooks/useFiles";
-import { FilterState, ViewMode } from "../types";
-
-type DashboardView = "files" | "space";
-
-export const Dashboard: React.FC = () => {
-  const {
-    files,
-    isLoading,
-    filterFiles,
-    addTag,
-    removeTag,
-    addTagsToFiles,
-    removeTagsFromFiles,
-  } = useFiles();
-=======
 import React, { useState, useMemo, useEffect } from 'react';
 import { Menu } from 'lucide-react';
 import { Header } from './Header';
 import { Sidebar } from './Sidebar';
 import { FileGrid } from './FileGrid';
 import { BulkOperationsToolbar } from './BulkOperationsToolbar';
+import { SpaceManagement } from './SpaceManagement';
 import { FilterState, ViewMode, StorachaFile } from '../types';
 import { getClient } from '../hooks/useAuth';
 import { decodeCidToString } from '../utils/decodeCidToString';
 
+type DashboardView = "files" | "space";
 
 export const Dashboard: React.FC = () => {
   const [files, setFiles] = useState<StorachaFile[]>([]);
   const [isLoading, setIsLoading] = useState(false);
->>>>>>> af6b46d1
   const [sidebarOpen, setSidebarOpen] = useState(false);
   const [viewMode, setViewMode] = useState<ViewMode>("grid");
   const [selectedFiles, setSelectedFiles] = useState<string[]>([]);
