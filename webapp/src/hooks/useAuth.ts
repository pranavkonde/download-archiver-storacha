--- conflicted
+++ resolved
@@ -1,62 +1,31 @@
-import { useState, useEffect, createContext, useContext } from "react";
-import { User } from "../types";
-import { create } from "@web3-storage/w3up-client";
-import * as DID from "@ipld/dag-ucan/did";
-import * as Delegation from "@ucanto/core/delegation";
-import toast from "react-hot-toast";
-import { generateAvatarUrl } from "../utils/avatar";
+import { useState, useEffect, createContext, useContext, ReactNode } from 'react';
+import { create } from '@web3-storage/w3up-client';
+import { User } from '../types';
 
-
-// 15 minutes session timeout
-const SESSION_TIMEOUT = 15 * 60 * 1000;
+let client: any = null;
 
 interface AuthContextType {
   user: User | null;
   isLoading: boolean;
-  isSessionFresh: boolean;
-  needsReauth: boolean;
-  error: string;
-  signIn: (email: string) => Promise<void>;
+  signIn: (email: string, password: string) => Promise<void>;
   signOut: () => void;
-  checkSessionFreshness: () => boolean;
-  updateLastActivity: () => void;
-  reauthorize: (email: string) => Promise<void>;
 }
-
 
 const AuthContext = createContext<AuthContextType | undefined>(undefined);
 
 export const useAuth = () => {
   const context = useContext(AuthContext);
   if (context === undefined) {
-    throw new Error("useAuth must be used within an AuthProvider");
+    throw new Error('useAuth must be used within an AuthProvider');
   }
   return context;
 };
 
-
-// Global client singleton promise
-// eslint-disable-next-line @typescript-eslint/no-explicit-any
-let clientPromise: Promise<any> | null = null;
-
-// Exported function to get or create the client
-export function getClient() {
-  if (!clientPromise) {
-    clientPromise = create();
-  }
-  return clientPromise;
-}
-
-
-export const useAuthProvider = (): AuthContextType => {
+export const useAuthProvider = () => {
   const [user, setUser] = useState<User | null>(null);
   const [isLoading, setIsLoading] = useState(true);
-  const [isSessionFresh, setIsSessionFresh] = useState(true);
-  const [needsReauth, setNeedsReauth] = useState(false);
-  const [error, setError] = useState("");
 
   useEffect(() => {
-<<<<<<< HEAD
     // Check for existing session
     const storedSession = localStorage.getItem('storacha-session');
     if (storedSession) {
@@ -67,112 +36,25 @@
         name: sessionData.email.split('@')[0]
       };
       setUser(userData);
-=======
-    const storedUser = localStorage.getItem("storacha-session");
-    if (storedUser) {
-      const parsedUser = JSON.parse(storedUser);
-      setUser(parsedUser);
-      
-      const isFresh = checkSessionFreshness();
-      setIsSessionFresh(isFresh);
-      setNeedsReauth(!isFresh);
->>>>>>> cd71a5aa
     }
     setIsLoading(false);
   }, []);
 
-  const checkSessionFreshness = () => {
-    if (!user) return false;
+  const signIn = async (email: string, password: string) => {
+    setIsLoading(true);
     
-    const now = Date.now();
-    const isExpired = now >= user.sessionExpiry;
-    const isInactive = (now - user.lastActivity) >= SESSION_TIMEOUT;
+    // Simulate authentication
+    await new Promise(resolve => setTimeout(resolve, 1000));
     
-    const isFresh = !isExpired && !isInactive;
-    setIsSessionFresh(isFresh);
-    setNeedsReauth(!isFresh);
-    
-    return isFresh;
-  };
-
-  const updateLastActivity = () => {
-    if (!user) return;
-
-    const now = Date.now();
-    const updatedUser = {
-      ...user,
-      lastActivity: now,
-      sessionExpiry: now + SESSION_TIMEOUT
-    };
-
-    setUser(updatedUser);
-    localStorage.setItem('storacha_user', JSON.stringify(updatedUser));
-    setIsSessionFresh(true);
-    setNeedsReauth(false);
-  };
-
-
-  // Core client initialization and login logic inside hook
-  async function initClient(userEmail: `${string}@${string}`, savedSpaceDid?: `did:${string}:${string}`) {
-    let toastId: string | undefined;
-
-    try {
-      setError("");
-      toastId = toast.loading("Connecting to Storacha...");
-
-      const indexDB = await indexedDB.databases();
-      const isExistingDB = indexDB.find(i => i.name === 'w3up-client');
-
-      if (!isExistingDB) toast("Verification email sent! Please check your inbox.");
-
-      const client = await getClient();
-      const account = await client.login(userEmail);
-
-      await account.plan.wait(); // Await user email verification
-      toast.success("Email verified successfully! 🚀");
-
-      let spaceDid: `did:${string}:${string}`;
-
-      if (savedSpaceDid) {
-        spaceDid = savedSpaceDid;
-        await client.setCurrentSpace(spaceDid);
-      } else {
-        const existingSpaces = client.spaces();
-        const vault = existingSpaces.find((s: any) => s.name === "download-vault");
-
-        if (vault) {
-          spaceDid = vault.did();
-          await client.setCurrentSpace(spaceDid);
-        } else {
-          const space = await client.createSpace("download-vault", { account });
-          spaceDid = space.did();
-          await client.setCurrentSpace(spaceDid);
-        }
-
-        // Create delegation for agent
-        const agentDid = client.agent.did();
-        const delegation = await client.createDelegation(
-          DID.parse(agentDid),
-          ["space/blob/add", "space/index/add", "upload/add", "store/add"],
-          { expiration: Infinity }
-        );
-
-        const { ok: archiveBytes } = await delegation.archive();
-        if (!archiveBytes) throw new Error("Error creating delegation");
-        const { ok: proof } = await Delegation.extract(new Uint8Array(archiveBytes));
-        if (!proof) throw new Error("Delegation proof extraction failed");
-        await client.addSpace(proof);
-      }
-
-      const now = Date.now();
-      const newUser: User = {
-        email: userEmail,
-        spaceDid: savedSpaceDid || (client.currentSpace())?.did(),
-        avatar: generateAvatarUrl(userEmail),
-        lastActivity: now,
-        sessionExpiry: now + SESSION_TIMEOUT
+    if (email === 'demo@storacha.com' && password === 'demo123') {
+      const mockUser: User = {
+        id: '1',
+        email: email,
+        name: 'Demo User',
+        avatar: 'https://images.pexels.com/photos/220453/pexels-photo-220453.jpeg?auto=compress&cs=tinysrgb&w=150&h=150&fit=crop',
+        lastActivity: Date.now(),
+        sessionExpiry: Date.now() + 24 * 60 * 60 * 1000
       };
-<<<<<<< HEAD
       
       setUser(mockUser);
       const sessionData = {
@@ -182,81 +64,36 @@
       localStorage.setItem('storacha-session', JSON.stringify(sessionData));
     } else {
       throw new Error('Invalid credentials');
-=======
-
-      localStorage.setItem("storacha-session", JSON.stringify(newUser));
-      setUser(newUser);
-
-      toast.success("Logged in successfully!");
-    } catch (err: any) {
-      console.error(err);
-      setError(err.message || "Login failed");
-      toast.error(err.message || "Login failed");
-      throw err;
-    } finally {
-      if (toastId) toast.dismiss(toastId);
-      setIsLoading(false);
->>>>>>> cd71a5aa
     }
-  }
-
-  // Sign in wrapper calls initClient
-  const signIn = async (email: string) => {
-    try {
-      await initClient(email as `${string}@${string}`, user?.spaceDid);
-      setIsSessionFresh(true);
-      setNeedsReauth(false);
-    } catch {
-      // error & toast handled in initClient
-    }
-  };
-
-  const reauthorize = async (email: string) => {
-    if (!user || user.email !== email) {
-      throw new Error('Invalid reauthorization attempt');
-    }
-
-    await new Promise(resolve => setTimeout(resolve, 1000));
     
-    updateLastActivity();
+    setIsLoading(false);
   };
 
   const signOut = () => {
     setUser(null);
-<<<<<<< HEAD
     localStorage.removeItem('storacha-session');
-=======
-    setIsSessionFresh(false);
-    setNeedsReauth(false);
-    localStorage.removeItem('storacha_user');
-    localStorage.removeItem("storacha-session");
-    const dbDeleteRequest = indexedDB.deleteDatabase("w3up-client");
-
-    dbDeleteRequest.onerror = (event) => {
-      console.error("Failed to delete IndexedDB access-store", event);
-    };
-    dbDeleteRequest.onblocked = () => {
-      console.warn("Deletion of IndexedDB access-store blocked");
-    };
-    dbDeleteRequest.onsuccess = () => {
-      console.log("IndexedDB access-store deleted successfully");
-    };
->>>>>>> cd71a5aa
   };
 
   return {
     user,
     isLoading,
-    isSessionFresh,
-    needsReauth,
-    error,
     signIn,
     signOut,
-    checkSessionFreshness,
-    updateLastActivity,
-    reauthorize,
   };
 };
 
+export { AuthContext };
 
-export { AuthContext };+export async function getClient() {
+  if (!client) {
+    client = await create();
+    const storedSession = localStorage.getItem('storacha-session');
+    if (!storedSession) {
+      throw new Error('No session found');
+    }
+    const { email } = JSON.parse(storedSession);
+    const account = await client.login(email);
+    await account.plan.wait();
+  }
+  return client;
+}